"use client";
//TODO Doesn't support Option A or B, hardcoded to Yes and No
import { placeBet } from "@/lib/betting";
import { CHAIN_CONFIG, MAX_OPTIONS, OptionColorClasses } from "@/lib/config";
import { cn } from "@/lib/utils";
<<<<<<< HEAD
import { useWallets } from "@privy-io/react-auth";
=======
import { ConnectedWallet, useWallets, usePrivy } from "@privy-io/react-auth";
import { ethers } from "ethers";
>>>>>>> 77027b5f
import { useState } from "react";

type BetButtonProps = {
  option: string;
  optionIndex: number;
  colorClassnames: OptionColorClasses;
  isSelected?: boolean;
  poolId: string;
  chainId: string | number;
  disabled?: boolean;
  amount: string;
};

export const BetButton = ({
  option,
  optionIndex,
  colorClassnames,
  poolId,
  chainId,
  disabled,
  amount,
}: BetButtonProps) => {
  const [isLoading, setIsLoading] = useState(false);
  const { ready, wallets } = useWallets();
  const { login, authenticated } = usePrivy();
  const chainConfig = CHAIN_CONFIG[chainId];

  // In Storybook/development, use mock data if real data isn't available

  // if (option.length > 24) {
  //   throw new Error("Option text cannot be longer than 24 characters");
  // }
  if (optionIndex < 0 || optionIndex >= MAX_OPTIONS) {
    throw new Error(`Invalid option index, can only be 0-${MAX_OPTIONS - 1}`);
  }
  const handleClick = async () => {
    console.log("Handling click");

<<<<<<< HEAD
    const embeddedWallet = wallets.find(
      (wallet) => wallet.walletClientType === "privy"
    )!;
=======
    // If the user is not signed in with Privy, show the popup to allow them to sign in
    if (!authenticated) {
      login();
      return;
    }

    const embeddedWallet = wallets.find((wallet) => wallet.walletClientType === 'privy')!;
>>>>>>> 77027b5f
    try {
      setIsLoading(true);

      // Use the placeBet function from our betting library
      const txResult = await placeBet(
        embeddedWallet,
        chainId,
        poolId,
        optionIndex,
        amount
      );

      alert("Transaction submitted successfully!");
    } catch (error) {
      console.error("Error processing bet:", error);
      alert(`Error: ${error instanceof Error ? error.message : String(error)}`);
    } finally {
      setIsLoading(false);
    }
  };
<<<<<<< HEAD
  const isDisabled = disabled || !ready || !wallets?.[0] || !chainConfig;

  const buttonStyles = {
    // selected: `bg-${color} text-white border-${color} font-bold`,
    disabled: `bg-gray-900/50 ${colorClassnames.border}/30 ${colorClassnames.text}/50`,
  };

  console.log(buttonStyles);

  // if (!ready) {
  //   return (
  //     <div
  //       className={cn(
  //         `animate-pulse h-10 w-48 bg-gray-700`,
  //         `rounded-lg border-2 border-${color} text-${color} border-2`
  //       )}
  //     >
  //       Loading...
  //     </div>
  //   );
  // }
  const isError =
    !wallets?.[0] || !chainConfig || !chainConfig.applicationContractAddress;

  // if (isError) {
  //   console.log("Could not render the BetButton: ", {
  //     ready,
  //     wallets,
  //     chainConfig,
  //     chainConfigApplicationContractAddress:
  //       chainConfig?.applicationContractAddress,
  //   });
  //   return <div>Failed to load betting options</div>;
  // }

  return (
    <button
      className={cn(
        `border-2 ${colorClassnames.border}`,
        "w-42 h-32 px-4 font-medium fond-bold rounded-xl",
        "flex items-center justify-center font-bold",
        `hover:${colorClassnames.backgroundColor}/20`,
        isDisabled || (isError && buttonStyles.disabled)
      )}
      disabled={isDisabled || isError || isLoading}
      type="button"
      onClick={handleClick}
    >
      <span className={`text-center line-clamp-2 ${colorClassnames.text}`}>
        {isLoading ? "Processing bet..." : option}
      </span>
    </button>
=======
  // const isDisabled = disabled || !ready || !wallets?.[0] || !chainConfig;
  // const isError =
  //   !wallets?.[0] || !chainConfig || !chainConfig.applicationContractAddress;
  // if (isError) {
  //   // console.log("Could not render the BetButton: ", {
  //   //   ready,
  //   //   wallets,
  //   //   chainConfig,
  //   //   chainConfigApplicationContractAddress:
  //   //     chainConfig?.applicationContractAddress,
  //   // });
  // }
  if (!ready) {
    return (
      <div className="animate-pulse h-10 w-48 bg-gray-200 rounded-lg">
        Loading...
      </div>
    );
  }

  return (
    <div>
      <button
        className={cn(
          "w-48 h-[72px] px-4 py-2 font-medium transition-colors border-2",
          "rounded-2xl",
          "focus-visible:outline-none focus-visible:ring-2 focus-visible:ring-offset-2",
          "flex items-center justify-center",
          // isDisabled || isError
          //   ? buttonStyles.disabled
          //   : cn(
          //       isSelected
          //         ? buttonStyles.selected
          //         : cn(buttonStyles.default, buttonStyles.hover)
          //     )
        )}
        //disabled={isDisabled || isError || isLoading}
        type="button"
        onClick={handleClick}
      >
        <span className={`text-center line-clamp-2 ${buttonStyles.text}`}>
          {isLoading ? "Processing..." : option}
        </span>
      </button>
      <div className="text-center text-sm text-muted-foreground">
        {isLoading && "Please wait..."}
      </div>
    </div>
>>>>>>> 77027b5f
  );
};<|MERGE_RESOLUTION|>--- conflicted
+++ resolved
@@ -3,12 +3,8 @@
 import { placeBet } from "@/lib/betting";
 import { CHAIN_CONFIG, MAX_OPTIONS, OptionColorClasses } from "@/lib/config";
 import { cn } from "@/lib/utils";
-<<<<<<< HEAD
-import { useWallets } from "@privy-io/react-auth";
-=======
 import { ConnectedWallet, useWallets, usePrivy } from "@privy-io/react-auth";
 import { ethers } from "ethers";
->>>>>>> 77027b5f
 import { useState } from "react";
 
 type BetButtonProps = {
@@ -47,19 +43,14 @@
   const handleClick = async () => {
     console.log("Handling click");
 
-<<<<<<< HEAD
-    const embeddedWallet = wallets.find(
-      (wallet) => wallet.walletClientType === "privy"
-    )!;
-=======
     // If the user is not signed in with Privy, show the popup to allow them to sign in
     if (!authenticated) {
       login();
       return;
     }
-
-    const embeddedWallet = wallets.find((wallet) => wallet.walletClientType === 'privy')!;
->>>>>>> 77027b5f
+    const embeddedWallet = wallets.find(
+      (wallet) => wallet.walletClientType === "privy"
+    )!;
     try {
       setIsLoading(true);
 
@@ -80,7 +71,6 @@
       setIsLoading(false);
     }
   };
-<<<<<<< HEAD
   const isDisabled = disabled || !ready || !wallets?.[0] || !chainConfig;
 
   const buttonStyles = {
@@ -133,55 +123,5 @@
         {isLoading ? "Processing bet..." : option}
       </span>
     </button>
-=======
-  // const isDisabled = disabled || !ready || !wallets?.[0] || !chainConfig;
-  // const isError =
-  //   !wallets?.[0] || !chainConfig || !chainConfig.applicationContractAddress;
-  // if (isError) {
-  //   // console.log("Could not render the BetButton: ", {
-  //   //   ready,
-  //   //   wallets,
-  //   //   chainConfig,
-  //   //   chainConfigApplicationContractAddress:
-  //   //     chainConfig?.applicationContractAddress,
-  //   // });
-  // }
-  if (!ready) {
-    return (
-      <div className="animate-pulse h-10 w-48 bg-gray-200 rounded-lg">
-        Loading...
-      </div>
-    );
-  }
-
-  return (
-    <div>
-      <button
-        className={cn(
-          "w-48 h-[72px] px-4 py-2 font-medium transition-colors border-2",
-          "rounded-2xl",
-          "focus-visible:outline-none focus-visible:ring-2 focus-visible:ring-offset-2",
-          "flex items-center justify-center",
-          // isDisabled || isError
-          //   ? buttonStyles.disabled
-          //   : cn(
-          //       isSelected
-          //         ? buttonStyles.selected
-          //         : cn(buttonStyles.default, buttonStyles.hover)
-          //     )
-        )}
-        //disabled={isDisabled || isError || isLoading}
-        type="button"
-        onClick={handleClick}
-      >
-        <span className={`text-center line-clamp-2 ${buttonStyles.text}`}>
-          {isLoading ? "Processing..." : option}
-        </span>
-      </button>
-      <div className="text-center text-sm text-muted-foreground">
-        {isLoading && "Please wait..."}
-      </div>
-    </div>
->>>>>>> 77027b5f
   );
 };